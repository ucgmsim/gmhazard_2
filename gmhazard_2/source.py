from typing import List

import numba as nb
import numpy as np
import pandas as pd

from . import distance


def get_scenario_source_props(
    rupture_scenarios_df: pd.DataFrame,
    segment_nztm_coords: np.ndarray,
    segment_section_ids: np.ndarray,
):
    """
    Computes the scenario source properties

    Parameters
    ----------
    rupture_scenarios_df: dataframe
        Rupture scenarios dataframe
    segment_nztm_coords: array of floats
        Coordinates of the segment corner points in NZTM
        where points 0 and 2 define the fault trace
        shape: [4, 3, n_segments]
    segment_section_ids: array of ints
        shape: [n_segments]
        Section ID for each segment

    Returns
    -------
    dataframe
        Scenario source properties dataframe
    """
    # Compute segment and section properties
    (
        section_ids,
        section_area,
        section_dip,
        section_ztor,
        section_zdepth,
    ) = compute_section_source_props(
        compute_segment_area(segment_nztm_coords),
        compute_segment_dip(segment_nztm_coords),
        compute_segment_ztor(segment_nztm_coords),
        compute_segment_zdepth(segment_nztm_coords),
        segment_section_ids,
    )

    # Compute scenario properties
    scenario_dip, scenario_ztor, scenario_zdepth = compute_scenario_source_props(
        section_ids,
        section_area,
        section_dip,
        section_ztor,
        section_zdepth,
        nb.typed.List(rupture_scenarios_df.section_ids.values),
    )

    # Create dataframe
    return pd.DataFrame(
        index=rupture_scenarios_df.index,
        columns=["dip", "ztor", "hypo_depth"],
        data=np.stack((scenario_dip, scenario_ztor, scenario_zdepth), axis=1),
    )


def compute_segment_area(segment_nztm_coords: np.ndarray):
    """
    Computes the area of a segment

    Parameters
    ----------
    segment_nztm_coords: array of floats
        Coordinates of the segment corner points in NZTM
        where points 0 and 2 define the fault trace
        shape: [4, 3, n_segments]

    Returns
    -------
    array of floats:
        The area of each segment
    """
    return (
        0.5
        * np.linalg.norm(
            np.cross(
                segment_nztm_coords[1, :, :] - segment_nztm_coords[0, :, :],
                segment_nztm_coords[2, :, :] - segment_nztm_coords[0, :, :],
                axis=0,
            ),
            axis=0,
        )
        + 0.5
        * np.linalg.norm(
            np.cross(
                segment_nztm_coords[1, :, :] - segment_nztm_coords[3, :, :],
                segment_nztm_coords[2, :, :] - segment_nztm_coords[3, :, :],
                axis=0,
            ),
            axis=0,
        )
    ) / 1e6


def compute_segment_dip(segment_nztm_coords: np.ndarray):
    """
    Compute the average segment dip
    based on the two endpoints of the segment

    Parameters
    ----------
    segment_nztm_coords: array of floats
        Coordinates of the segment corner points in NZTM
        where points 0 and 2 define the fault trace
        shape: [4, 3, n_segments]

    Returns
    -------
    array of floats
        The dip of each segment
        Shape: [n_segments]
    """
    # Compute the opposite
    o1 = segment_nztm_coords[1, 2, :] - segment_nztm_coords[0, 2, :]
    o2 = segment_nztm_coords[3, 2, :] - segment_nztm_coords[2, 2, :]

    # Compute the adjacent
    a1 = np.linalg.norm(
        segment_nztm_coords[0, :2, :] - segment_nztm_coords[1, :2, :], axis=0
    )
    a2 = np.linalg.norm(
        segment_nztm_coords[2, :2, :] - segment_nztm_coords[3, :2, :], axis=0
    )

    # Compute the dip
    dip1 = np.degrees(np.arctan(o1 / a1))
    dip2 = np.degrees(np.arctan(o2 / a2))

    return np.mean(np.stack((dip1, dip2), axis=0), axis=0)


def compute_segment_ztor(segment_nztm_coords: np.ndarray):
    """
    Computes top-edge depth for each segment (i.e. ZTor) in km

    Parameters
    ----------
    segment_nztm_coords: array of floats
        Coordinates of the segment corner points in NZTM
        where points 0 and 2 define the fault trace
        shape: [4, 3, n_segments]

    Returns
    -------
    array of floats
        The top-edge depth of each segment
        Shape: [n_segments]
    """
    return np.mean(segment_nztm_coords[::2, 2, :], axis=0) / 1e3


def compute_segment_zdepth(segment_nztm_coords: np.ndarray):
    """
    Computes the hypocenter depth for this segment
    Based on Mai et al. 2015, just using 60% of
    down-dip width as hypocenter

    Segment down-dip with is just computed as the average
    of the down-dip width at the two endpoints

    Parameters
    ----------
    segment_nztm_coords: array of floats
        Coordinates of the segment corner points in NZTM
        where points 0 and 2 define the fault trace
        shape: [4, 3, n_segments]

    Returns
    -------
    array of floats
        The hypocentre depth of each segment in km
    """
    w1 = np.linalg.norm(
        segment_nztm_coords[0, :, :] - segment_nztm_coords[1, :, :], axis=0
    )
    w2 = np.linalg.norm(
        segment_nztm_coords[2, :, :] - segment_nztm_coords[3, :, :], axis=0
    )

    W = np.mean(np.stack((w1, w2), axis=0), axis=0)

    # Find trace and bottom edge mid-point
    trace_mid = np.mean(segment_nztm_coords[::2, :, :], axis=0)
    bottom_mid = np.mean(segment_nztm_coords[1::2, :, :], axis=0)

    # Get down dip vector
    down_dip_vec = bottom_mid - trace_mid
    down_dip_vec /= np.linalg.norm(down_dip_vec, axis=0)

    # Compute hypocentre location
    h_loc = trace_mid + 0.6 * W * down_dip_vec

    return h_loc[2, :] / 1e3


def compute_section_source_props(
    segment_area: np.ndarray,
    segment_dip: np.ndarray,
    segment_ztor: np.ndarray,
    segment_zdepth: np.ndarray,
    segment_section_ids: np.ndarray,
):
    """
    Compute the source properties for each section

    Parameters
    ----------
    segment_area: array of floats
        The area of each segment
    segment_dip: array of floats
        The dip of each segment
    segment_ztor: array of floats
        The top-edge depth of each segment
    segment_zdepth: array of floats
        The hypocentre depth of each segment
    segment_section_ids: array of ints
        The section ID of each segment

    Returns
    -------
    section_ids: array of ints
        The section ID of each section
    section_area: array of floats
        The area of each section
    section_dip: array of floats
        The dip of each section
    section_ztor: array of floats
        The top-edge depth of each section
    section_zdepth: array of floats
        The hypocentre depth of each section
    """
    # Sanity check
    assert np.all(np.sort(segment_section_ids) == segment_section_ids)

    # Get the indices for grouping of segments
    section_ids, counts = np.unique(segment_section_ids, return_counts=True)
    reduce_ind = np.concatenate(([0], np.cumsum(counts)[:-1]))

    # Compute area and dip
    section_area = np.add.reduceat(segment_area, reduce_ind)
    section_dip = np.add.reduceat(segment_dip * segment_area, reduce_ind) / section_area
    section_ztor = (
        np.add.reduceat(segment_ztor * segment_area, reduce_ind) / section_area
    )
    section_zdepth = (
        np.add.reduceat(segment_zdepth * segment_area, reduce_ind) / section_area
    )

    return section_ids, section_area, section_dip, section_ztor, section_zdepth


@nb.njit(
    nb.types.UniTuple(nb.float64[:], 3)(
        nb.int64[::1],
        nb.float64[::1],
        nb.float64[::1],
        nb.float64[::1],
        nb.float64[::1],
        nb.types.ListType(nb.int64[::1]),
    ),
    parallel=True,
)
def compute_scenario_source_props(
    section_ids: np.ndarray,
    section_area: np.ndarray,
    section_dip: np.ndarray,
    section_ztor: np.ndarray,
    section_zdepth: np.ndarray,
    scenario_section_ids: List[np.ndarray],
):
    """
<<<<<<< HEAD
    Compute the area, dip, Ztor and Zdepth for each scenario
=======
    Compute the source properties for each section

    Parameters
    ----------
    section_ids: array of ints
        The section ID of each section
    section_area: array of floats
        The area of each section
    section_dip: array of floats
        The dip of each section
    section_ztor: array of floats
        The top-edge depth of each section
    section_zdepth: array of floats
        The hypocentre depth of each section
    scenario_section_ids: list of arrays of ints
        The section IDs of each scenario

    Returns
    -------
    scenario_dip: array of floats
        The dip of each scenario
    scenario_ztor: array of floats
        The top-edge depth of each scenario
    scenario_zdepth: array of floats
        The hypocentre depth of each scenario
>>>>>>> b5858090
    """
    # Sanity check
    assert section_ids.size == np.unique(section_ids).size

    scenario_dip = np.zeros(len(scenario_section_ids))
    scenario_ztor = np.zeros(len(scenario_section_ids))
    scenario_zdepth = np.zeros(len(scenario_section_ids))
    for i in nb.prange(len(scenario_section_ids)):
        cur_section_ids = scenario_section_ids[i]

        # Needed as numba doesn't support np.isin yet
        cur_scenario_dip, cur_scenario_area = 0.0, 0.0
        cur_scenario_ztor, cur_scenario_zdepth = 0.0, 0.0
        for j in range(cur_section_ids.size):
            m = section_ids == cur_section_ids[j]
            cur_scenario_dip = cur_scenario_dip + (
                section_dip[m][0] * section_area[m][0]
            )
            cur_scenario_ztor = cur_scenario_ztor + (
                section_ztor[m][0] * section_area[m][0]
            )
            cur_scenario_zdepth = cur_scenario_zdepth + (
                section_zdepth[m][0] * section_area[m][0]
            )
            cur_scenario_area = cur_scenario_area + section_area[m][0]

        scenario_dip[i] = cur_scenario_dip / cur_scenario_area
        scenario_ztor[i] = cur_scenario_ztor / cur_scenario_area
        scenario_zdepth[i] = cur_scenario_zdepth / cur_scenario_area

    return scenario_dip, scenario_ztor, scenario_zdepth


@nb.njit(cache=True)
def compute_scenario_strike(
    trace_points: np.ndarray,
    segment_strike_vecs: np.ndarray,
    segment_trace_length: np.ndarray,
    segment_section_ids: np.ndarray,
):
    """
    Compute nominal strike across rupture scenario
    Based on Spudich et al. (2015)
    Section: Strike Discordance and Nominal Strike

    Note: As this calculation potentially flips the section strike
    vector, the segment strike vector is not modified in place
    instead a mask of the flipped strike segments is returned

    Parameters
    ----------
    trace_points: array of floats
        The coordinates (NZTM) of the trace points
        shape: [n_trace_points, 2, n_segments]
    segment_strike_vecs
        The strike vector of each segment
        shape: [2, n_segments]
    segment_trace_length
        The length of each segment
        shape: [n_segments]

    Returns
    -------
    scenario_strike_vec: array of floats
        The strike vector of the rupture scenario
        shape: [2]
    scenario_strike: float
        The strike of the rupture scenario
    scenario_origin: array of floats
        The origin of the rupture scenario
        shape: [2]
    segment_strike_flip_mask: array of bools
        A mask of the segments that have strike flipped
        shape: [n_segments]
    """
    # Make matrix of all unique trace points
    # unique_trace_points = np.unique(
    #     trace_points.transpose((0, 2, 1)).reshape((-1, 2)), axis=0
    # )

    # Numba does not support the axis keyword for np.unique
    # However, getting the subset of unique trace points
    # merely reduces the iteration for distance matrix computation,
    # therefore will just skip it for now until numba supports it.
    unique_trace_points = np.ascontiguousarray(
        trace_points.transpose((0, 2, 1))
    ).reshape((-1, 2))

    # Compute the distance matrix
    dist_matrix = np.zeros((unique_trace_points.shape[0], unique_trace_points.shape[0]))
    for i in range(unique_trace_points.shape[0]):
        # dist_matrix[i, :] = np.linalg.norm(
        #     unique_trace_points[i] - unique_trace_points, axis=1
        # )

        # Compute distance manually since numba does not support
        # axis keyword for np.linalg.norm
        coord_diff = unique_trace_points[i] - unique_trace_points
        dist_matrix[i, :] = np.sqrt(coord_diff[:, 0] ** 2 + coord_diff[:, 1] ** 2)

    # Find the trace point combination that has the maximum separation distance
    # ix_1, ix_2 = np.unravel_index(dist_matrix.argmax(), dist_matrix.shape)

    # Numba does not support unravel_index,
    # therefore implement this manually
    flat_ix = dist_matrix.argmax()
    ix_1 = flat_ix // dist_matrix.shape[1]
    ix_2 = flat_ix % dist_matrix.shape[0]

    # Compute possible vectors
    v1 = unique_trace_points[ix_1] - unique_trace_points[ix_2]
    v1 /= np.linalg.norm(v1)
    v2 = unique_trace_points[ix_2] - unique_trace_points[ix_1]
    v2 /= np.linalg.norm(v2)

    # Choose the east pointing one and compute a_hat
    a = v1 if v1[0] > 0 else v2
    a_hat = a / np.linalg.norm(a)

    ### Compute the "strike" per section/fault trace
    ### based on the equation for e_j in Spudich et al. (2015)
    ## I.e. the vector from the origin to the end of the trace

    # Get the unique section ids, has to be in the same order as
    # the sections in segment_section_id
    # Numba doesn't support np.unique with return_index=True,
    # hence manual hack
    # _, unique_section_id_ind = np.unique(segment_section_ids, return_index=True)
    unique_section_id_ind = np.concatenate(
        (np.asarray([0]), np.flatnonzero(np.diff(segment_section_ids)) + 1)
    )

    unique_section_ids = segment_section_ids[unique_section_id_ind]
    section_strike_vecs = np.zeros((2, unique_section_ids.size))
    for i, cur_section_id in enumerate(unique_section_ids):
        m = segment_section_ids == cur_section_id
        # Compute the two possible strike vectors
        v3 = trace_points[:, :, m][0, :, 0] - trace_points[:, :, m][1, :, -1]
        v4 = trace_points[:, :, m][1, :, -1] - trace_points[:, :, m][0, :, 0]

        # Compute the average segment strike vector
        avg_segment_strike_vec = (
            segment_strike_vecs[:, m] * segment_trace_length[m]
        ).sum(axis=1)
        avg_segment_strike_vec /= segment_trace_length[m].sum()

        # Choose the correct section strike vector
        if np.dot(v3 / np.linalg.norm(v3), avg_segment_strike_vec) > np.dot(
            v4 / np.linalg.norm(v4), avg_segment_strike_vec
        ):
            section_strike_vecs[:, i] = v3
        else:
            section_strike_vecs[:, i] = v4

    # Compute e_j = strike_vec . a_hat
    # e_j = np.einsum("ij,i->j", section_strike_vecs, a_hat)
    # Numba doesn't support einsum
    e_j = np.sum(section_strike_vecs * np.expand_dims(a_hat, axis=1), axis=0)

    # Compute E
    E = np.sum(e_j)

    # Switch any strike vectors with opposite sign to E
    section_strike_flip_mask = np.sign(e_j) != np.sign(E)
    if np.any(section_strike_flip_mask):
        section_strike_vecs[:, section_strike_flip_mask] = (
            -1.0 * section_strike_vecs[:, section_strike_flip_mask]
        )

    # The segments corresponding to the flipped section strike vectors
    # segment_strike_flip_mask = np.isin(
    #     segment_section_ids,
    #     segment_section_ids[unique_section_id_ind[section_strike_flip_mask]],
    # )
    # Numba doesn't support np.isin
    segment_strike_flip_mask = np.array(
        [
            True
            if id
            in segment_section_ids[unique_section_id_ind[section_strike_flip_mask]]
            else False
            for id in segment_section_ids
        ]
    )

    # Compute nominal strike
    scenario_strike_vec = np.sum(section_strike_vecs, axis=1)
    scenario_strike = np.mod(
        np.degrees(np.arctan2(scenario_strike_vec[0], scenario_strike_vec[1])),
        360,
    )
    scenario_strike_vec /= np.linalg.norm(scenario_strike_vec)

    scenario_origin = (
        unique_trace_points[ix_2]
        if np.dot(v1, scenario_strike_vec) > 0
        else unique_trace_points[ix_1]
    )

    return (
        scenario_strike_vec,
        scenario_strike,
        scenario_origin,
        section_strike_flip_mask,
        segment_strike_flip_mask,
    )


def compute_segment_strike_nztm(segment_nztm_coords: np.ndarray):
    """
    Computes strike for the given segments
    using NZTM coordinates

    Parameters
    ----------
    segment_nztm_coords:
        The NZTM coordinates of the segment corners
        Assumes that the first and third point
        define the trace of the fault with the
        and that the second and fourth point
        are the corresponding down dip points

        shape: [4, 2, n_faults], (x, y)

    Returns
    -------
    strike: array of floats
        shape: [n_points]
    strike_vec: array of floats
        Unit vector for the direction of strike
        shape: [2, n_points]
    """
    # Compute the two possible strike vectors
    s1 = segment_nztm_coords[2, :2, :] - segment_nztm_coords[0, :2, :]
    s1 = s1 / np.linalg.norm(s1, axis=0)
    strike_1 = np.mod(np.degrees(np.arctan2(s1[0, :], s1[1, :])), 360)

    s2 = segment_nztm_coords[0, :2, :] - segment_nztm_coords[2, :2, :]
    s2 = s2 / np.linalg.norm(s2, axis=0)
    strike_2 = np.mod(np.degrees(np.arctan2(s2[0, :], s2[1, :])), 360)

    # Compute one of the down dip vectors (surface projection)
    d1 = segment_nztm_coords[1, :2, :] - segment_nztm_coords[0, :2, :]
    d1 = d1 / np.linalg.norm(d1, axis=0)
    phi_1 = np.degrees(np.arccos(np.einsum("ij,ij->j", s1, d1)))
    gamma_1 = np.mod(np.degrees(np.arctan2(d1[0, :], d1[1, :])), 360)

    # Choose the correct strike vector
    strike = np.where(
        (mask := np.isclose(strike_1 + phi_1, gamma_1)),
        strike_1,
        strike_2,
    )
    strike_vector = np.where(mask, s1, s2)

    return strike, strike_vector<|MERGE_RESOLUTION|>--- conflicted
+++ resolved
@@ -280,9 +280,6 @@
     scenario_section_ids: List[np.ndarray],
 ):
     """
-<<<<<<< HEAD
-    Compute the area, dip, Ztor and Zdepth for each scenario
-=======
     Compute the source properties for each section
 
     Parameters
@@ -308,7 +305,6 @@
         The top-edge depth of each scenario
     scenario_zdepth: array of floats
         The hypocentre depth of each scenario
->>>>>>> b5858090
     """
     # Sanity check
     assert section_ids.size == np.unique(section_ids).size
